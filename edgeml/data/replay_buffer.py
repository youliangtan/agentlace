#!/usr/bin/env python3

import jax
import jax.numpy as jnp
import numpy as np
from dataclasses import dataclass, asdict

from typing import Dict, Optional, Tuple, List

from edgeml.data.data_store import DataStoreBase
from edgeml.data.sampler import make_jit_insert, make_jit_sample, Sampler


DATA_PREFIX = "data/"
METADATA_PREFIX = "metadata/"


@dataclass
class DataShape:
    name: str
    shape: Tuple[int, ...] = ()
    dtype: str = "float32"


class ReplayBuffer(DataStoreBase):
    """
    An in-memory data store for storing and sampling data
    from a (typically trajectory) dataset.
    # TODO (YL): support native numpy method.
    """

    def __init__(
        self,
        capacity: int,
        data_shapes: List[DataShape],
        device: Optional[jax.Device] = None,
        seed: int = 0,
        min_trajectory_length: int = 2,
    ):
        """
        Args:
            capacity: the maximum number of data points that can be stored
            data_shapes: a list of DataShape objects describing the data to be stored
            device: the device to store the data on. If None, defaults to the first CPU device.
            seed: the random seed to use for sampling
            min_trajectory_length: the minimum length of a trajectory to store
        """

        if device is None:
            device = jax.devices("cpu")[0]

        # Do it on CPU
        self.dataset = {
            _ds.name: jax.device_put(
                jnp.zeros((capacity, *_ds.shape), dtype=_ds.dtype), device
            )
            for _ds in data_shapes
        }
        self._sample_rng = jax.random.PRNGKey(seed=seed)

        self.metadata = {
            "ep_begin": np.zeros((capacity,), dtype=jnp.int32),
            "ep_end": np.full((capacity,), -1, dtype=jnp.int32),
            "trajectory_begin_flag": np.zeros((capacity,), dtype=jnp.bool_),
            "trajectory_id": np.full((capacity,), -1, dtype=jnp.int32),
            "seq_id": np.full((capacity,), -1, dtype=jnp.int32),
        }

        DataStoreBase.__init__(self, capacity)
        self.capacity = capacity
        self.size = 0
        self._trajectory = Trajectory(
            begin_idx=0, id=0, min_length=min_trajectory_length
        )
        self._sample_begin_idx = 0
        self._sample_end_idx = 0
        self._insert_idx = 0
        self._device = device

        self._insert_impl = make_jit_insert(device)
        self._sample_impls = {}

    def register_sample_config(
        self,
        name: str,
        samplers: Dict[str, Sampler],
        sample_range: Tuple[int, int] = (0, 1),
        transform: Optional[callable] = None,
    ):
        assert (
            sample_range[1] - sample_range[0] > 0
        ), f"Sample range {sample_range} must be positive"
        assert (
            sample_range[1] - sample_range[0] <= self._trajectory.min_length
        ), f"Sample range {sample_range} must be <= the minimum trajectory length {self._trajectory.min_length}"
        self._sample_impls[name] = (
            make_jit_sample(samplers, self._device, sample_range, self.capacity),
            transform,
        )

    def insert(self, data: Dict[str, jax.Array], end_of_trajectory: bool=False):
        """
        Insert a single data point into the data store.
        # TODO: end_of_trajectory tag defined in data?
        """
        # Grab the metadata of the sample we're overwriting
        real_insert_idx = self._insert_idx % self.capacity
        overwritten_ep_end = self.metadata["ep_end"][real_insert_idx]

        self.dataset = self._insert_impl(self.dataset, data, real_insert_idx)

        self.metadata["ep_begin"][real_insert_idx] = self._trajectory.begin_idx
        self.metadata["ep_end"][real_insert_idx] = -1
        self.metadata["trajectory_id"][real_insert_idx] = self._trajectory.id
        self.metadata["seq_id"][real_insert_idx] = self._insert_idx
        self.metadata["trajectory_begin_flag"][real_insert_idx] = (
            self._insert_idx == self._trajectory.begin_idx
        )

        self._insert_idx += 1  ## TODO: overflow issue
        self._sample_begin_idx = max(
            self._sample_begin_idx, self._insert_idx - self.capacity
        )

        # If there's not enough remaining of the overwritten trajectory to be valid, mark it as invalid
        if (
            overwritten_ep_end != -1
            and overwritten_ep_end - self._sample_begin_idx
            < self._trajectory.min_length
        ):
            self._sample_begin_idx = overwritten_ep_end

        # We don't want to sample from this trajectory until there's enough data to be valid
        if self._trajectory.valid(self._insert_idx):
            self._sample_end_idx = self._insert_idx

        self.size = min(self.size + 1, self.capacity)

        if end_of_trajectory:
            self.end_trajectory()

    def end_trajectory(self):
        """
        End a trajectory without inserting any data.
        """
        if not self._trajectory.valid(self._insert_idx):
            # If necessary, roll back the insert index to the beginning of the current trajectory if it's too short
            # We never set ep_end for this trajectory, so no need to rewrite it
            self._insert_idx = self._trajectory.begin_idx
        else:
            # This trajectory is long enough. Mark it as valid.
            self.metadata["ep_end"][
                np.arange(self._trajectory.begin_idx, self._insert_idx) % self.capacity
            ] = self._insert_idx

            # Update the metadata for the next trajectory
            self._trajectory.begin_idx = self._insert_idx
            self._trajectory.id += 1

    def sample(
        self,
        sampler_name: str,
        batch_size: int,
        force_indices: Optional[jax.Array] = None,
    ) -> Tuple[Dict[str, jax.Array], Dict[str, jax.Array]]:
        """
        Sample a batch of data from the data store.

        Args:
            sampler_name: the name of the sampler
            batch_size: the batch size
            force_indices: if not None, force the sample to use these indices instead of sampling randomly.
                Assumed to be of shape (batch_size,) and smaller than the last valid index in the data store.

        Return:
            sampled_data: a dict of str-array pairs
            mask: a dict of str-array pairs indicating which data points are valid
        """
        if sampler_name not in self._sample_impls:
            raise ValueError(f"Sampler {sampler_name} not registered")

        rng, key = jax.random.split(self._sample_rng)
        sample_impl, transform = self._sample_impls[sampler_name]
        sampled_data, mask = sample_impl(
            dataset=self.dataset,
            metadata=self.metadata,
            rng=key,
            batch_size=batch_size,
            sample_begin_idx=self._sample_begin_idx,
            sample_end_idx=self._sample_end_idx,
            sampled_idcs=force_indices,
        )

        if transform is not None:
            sampled_data, mask = transform(sampled_data, mask)

        self._sample_rng = rng
        return sampled_data, mask

    def serialized(self):
        dataset_dict = {
            f"{DATA_PREFIX}{k}": np.asarray(v[: self.size])
            for k, v in self.dataset.items()
        }
        metadata_dict = {
            f"{METADATA_PREFIX}{k}": np.asarray(v[: self.size])
            for k, v in self.metadata.items()
        }
        # TODO: _sample_begin_idx, _sample_end_idx are not serialized?
        serialized_data = {
            **dataset_dict,
            **metadata_dict,
            **self._trajectory.to_dict(),
            "size": self.size,
            "capacity": self.capacity,
            "_insert_idx": self._insert_idx,
        }
        return serialized_data

    def save(self, path: str):
        """Save a data store to a file."""
        np.savez(path, **self.serialized())

    @classmethod
    def load(
        self,
        path: str,
        device: Optional[jax.Device] = None,
    ):
        """Load a data store from a file. Returns a ReplayBuffer object."""
        loaded_data = np.load(path)
        return self.deserialize(loaded_data, device)

    @staticmethod
    def deserialize(
        loaded_data: Dict,
        device: Optional[jax.Device] = None,
    ):
        """Load a stream of data from a file. Returns a ReplayBuffer object."""
        capacity = loaded_data["capacity"]
        size = loaded_data["size"]
        insert_idx = loaded_data["_insert_idx"]
        data = {
            k.split("/")[1]: v
            for k, v in loaded_data.items()
            if k.startswith(DATA_PREFIX)
        }
        metadata = {
            k.split("/")[1]: v
            for k, v in loaded_data.items()
            if k.startswith(METADATA_PREFIX)
        }

        data_shapes = [
            DataShape(name=k, shape=v.shape[1:], dtype=str(v.dtype))
            for k, v in data.items()
        ]
        replay_buffer = ReplayBuffer(capacity, data_shapes, device=device)
        replay_buffer._trajectory = Trajectory.from_dict(loaded_data)
        replay_buffer.size = size
        replay_buffer._insert_idx = insert_idx

        replay_buffer.dataset = jax.tree_map(
            lambda dataset, data: dataset.at[:size].set(data),
            replay_buffer.dataset,
            data,
        )
        for k, v in metadata.items():
            replay_buffer.metadata[k][:size] = v
        return replay_buffer

<<<<<<< HEAD
    def batch_insert(
        self, data_list: List[Dict[str, jax.Array]], end_of_trajectory_list: List[bool]
    ):
        raise NotImplementedError

    def __len__(self):
        """Get the number of valid data points in the data store."""
        length = np.sum(self.metadata["seq_id"] > 0)
        return length

=======
    def latest_data_id(self) -> int:
        """return the lastest data id, which is the seq id"""
        return self._latest_seq_id

    def get_latest_data(self, from_id: int
                        ) -> Tuple[jax.Array, Dict[str, jax.Array]]:
        """
        # TODO: deprecated, use batch_insert instead
        Note that this data is a form of compact data,
            :return indices, data in dict of str-array pairs
        """
        # Find all indices where the seq_d is greater than the provided seq_id
        indices = jnp.where(self.metadata["seq_id"] > from_id)[0]

        # Extract data for those indices
        dataset_dict = {
            f"{DATA_PREFIX}{k}": jnp.asarray(v[indices]) for k, v in self.dataset.items()
        }
        metadata_dict = {
            f"{METADATA_PREFIX}{k}": jnp.asarray(v[indices]) for k, v in self.metadata.items()
        }
        # NOTE: this will resulted in the Trainer's datastore being readonly since
        #       local stateful variables e.g. traj are not provided in this method
        data = {
            **dataset_dict,
            **metadata_dict
        }
        raise NotImplementedError
        return indices, data

    def update_data(self, indices: jax.Array, data: Dict[str, jax.Array]):
        """
        This method partially update data of the ReplayBuffer,
        in accordance to the indices provided in the data
        # TODO: this is deprecated, use batch_insert instead
        """
        # TODO (YL): improve this loop operation
        # Update dataset with the provided data
        for k, v in self.dataset.items():
            updated_values = data[f"{DATA_PREFIX}{k}"]
            assert len(updated_values) == len(indices)
            # Use JAX operations to update values at the specified indices
            with jax.default_device(self._device):
                self.dataset[k] = v.at[indices].set(updated_values)

        # Update metadata with the provided metadata
        for k, v in self.metadata.items():
            updated_values = data[f"{METADATA_PREFIX}{k}"]
            assert len(updated_values) == len(indices)
            v[indices] = updated_values

        # get largest seq_id in the metadata["seq_id"]
        self._latest_seq_id = np.max(self.metadata["seq_id"])

    def __len__(self):
        """Get the number of valid data points in the data store."""
        return min(self._insert_idx, self.capacity)
>>>>>>> e52618a1

################################################################################


@dataclass
class Trajectory:
    """This is used internally for tracking the current trajectory."""

    begin_idx: int
    id: int
    min_length: int

    def valid(self, curent_idx: int) -> bool:
        return curent_idx - self.begin_idx >= self.min_length

    def to_dict(self) -> Dict[str, int]:
        return {f"traj/{k}": v for k, v in asdict(self).items()}

    @staticmethod
    def from_dict(data: Dict[str, int]):
        return Trajectory(
            begin_idx=data["traj/begin_idx"],
            id=data["traj/id"],
            min_length=data["traj/min_length"],
        )<|MERGE_RESOLUTION|>--- conflicted
+++ resolved
@@ -269,18 +269,6 @@
             replay_buffer.metadata[k][:size] = v
         return replay_buffer
 
-<<<<<<< HEAD
-    def batch_insert(
-        self, data_list: List[Dict[str, jax.Array]], end_of_trajectory_list: List[bool]
-    ):
-        raise NotImplementedError
-
-    def __len__(self):
-        """Get the number of valid data points in the data store."""
-        length = np.sum(self.metadata["seq_id"] > 0)
-        return length
-
-=======
     def latest_data_id(self) -> int:
         """return the lastest data id, which is the seq id"""
         return self._latest_seq_id
@@ -338,7 +326,6 @@
     def __len__(self):
         """Get the number of valid data points in the data store."""
         return min(self._insert_idx, self.capacity)
->>>>>>> e52618a1
 
 ################################################################################
 
